--- conflicted
+++ resolved
@@ -233,14 +233,9 @@
 
     await submitter.FinalizeTaskCreation(tuple.requests,
                                          tuple.priority,
-<<<<<<< HEAD
+                                         tuple.partitionId,
                                          sessionId,
                                          sessionId,
-=======
-                                         "part1",
-                                         SessionId,
-                                         SessionId,
->>>>>>> 39f9448f
                                          CancellationToken.None)
                    .ConfigureAwait(false);
 
@@ -283,14 +278,9 @@
 
     await submitter.FinalizeTaskCreation(tuple.requests,
                                          tuple.priority,
-<<<<<<< HEAD
+                                         tuple.partitionId,
                                          sessionId,
                                          sessionId,
-=======
-                                         "part2",
-                                         SessionId,
-                                         SessionId,
->>>>>>> 39f9448f
                                          token)
                    .ConfigureAwait(false);
 
