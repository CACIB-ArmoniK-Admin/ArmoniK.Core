﻿<Project Sdk="Microsoft.NET.Sdk">

  <PropertyGroup>
    <TargetFramework>net6.0</TargetFramework>
    <IsPackable>false</IsPackable>
  </PropertyGroup>

  <PropertyGroup Condition=" '$(Configuration)' == 'Debug' ">
    <DebugType>Embedded</DebugType>
    <IncludeSymbols>true</IncludeSymbols>
    <DefineConstants>DEBUG;TRACE</DefineConstants>
  </PropertyGroup>

  <ItemGroup>
<<<<<<< HEAD
    <PackageReference Include="Mongo2Go" Version="3.1.3" />
=======
    <PackageReference Include="Microsoft.AspNetCore.TestHost" Version="6.0.4" />
>>>>>>> 666df60f
    <PackageReference Include="Moq" Version="4.17.2" />
    <PackageReference Include="NUnit" Version="3.13.3" />
    <PackageReference Include="NUnit3TestAdapter" Version="4.2.1" />
    <PackageReference Include="Microsoft.NET.Test.Sdk" Version="17.1.0" />
  </ItemGroup>

  <ItemGroup>
    <ProjectReference Include="..\..\Adaptors\MongoDB\src\ArmoniK.Core.Adapters.MongoDB.csproj" />
    <ProjectReference Include="..\src\ArmoniK.Core.Common.csproj" />
    <ProjectReference Include="../../Adaptors/Memory/src/ArmoniK.Core.Adapters.Memory.csproj" />
  </ItemGroup>

</Project><|MERGE_RESOLUTION|>--- conflicted
+++ resolved
@@ -12,11 +12,8 @@
   </PropertyGroup>
 
   <ItemGroup>
-<<<<<<< HEAD
+    <PackageReference Include="Microsoft.AspNetCore.TestHost" Version="6.0.4" />
     <PackageReference Include="Mongo2Go" Version="3.1.3" />
-=======
-    <PackageReference Include="Microsoft.AspNetCore.TestHost" Version="6.0.4" />
->>>>>>> 666df60f
     <PackageReference Include="Moq" Version="4.17.2" />
     <PackageReference Include="NUnit" Version="3.13.3" />
     <PackageReference Include="NUnit3TestAdapter" Version="4.2.1" />
