// This file is part of the ArmoniK project
// 
// Copyright (C) ANEO, 2021-2022. All rights reserved.
//   W. Kirschenmann   <wkirschenmann@aneo.fr>
//   J. Gurhem         <jgurhem@aneo.fr>
//   D. Dubuc          <ddubuc@aneo.fr>
//   L. Ziane Khodja   <lzianekhodja@aneo.fr>
//   F. Lemaitre       <flemaitre@aneo.fr>
//   S. Djebbar        <sdjebbar@aneo.fr>
//   J. Fonseca        <jfonseca@aneo.fr>
// 
// This program is free software: you can redistribute it and/or modify
// it under the terms of the GNU Affero General Public License as published
// by the Free Software Foundation, either version 3 of the License, or
// (at your option) any later version.
// 
// This program is distributed in the hope that it will be useful,
// but WITHOUT ANY WARRANTY; without even the implied warranty of
// MERCHANTABILITY or FITNESS FOR A PARTICULAR PURPOSE.  See the
// GNU Affero General Public License for more details.
// 
// You should have received a copy of the GNU Affero General Public License
// along with this program.  If not, see <http://www.gnu.org/licenses/>.

using System;
using System.Collections;
using System.Collections.Generic;
using System.Diagnostics;
using System.Linq;
using System.Threading;
using System.Threading.Tasks;

using ArmoniK.Api.gRPC.V1;
using ArmoniK.Core.Adapters.MongoDB;
using ArmoniK.Core.Common.Exceptions;
using ArmoniK.Core.Common.Pollster;

using ArmoniK.Core.Common.Storage;
using ArmoniK.Core.Common.Stream.Worker;
using ArmoniK.Core.Common.Tests.Helpers;

using Google.Protobuf;
using Google.Protobuf.WellKnownTypes;

using Microsoft.Extensions.Configuration;
using Microsoft.Extensions.DependencyInjection;
using Microsoft.Extensions.Logging;
using Microsoft.Extensions.Logging.Abstractions;

using Mongo2Go;
using MongoDB.Driver;
using Moq;

using NUnit.Framework;

using TaskOptions = ArmoniK.Core.Common.Storage.TaskOptions;
using Output = ArmoniK.Core.Common.Storage.Output;
using TaskStatus = ArmoniK.Api.gRPC.V1.TaskStatus;
using Empty = ArmoniK.Api.gRPC.V1.Empty;

namespace ArmoniK.Core.Common.Tests.Pollster;

[TestFixture]
public class RequestProcessorTest
{
  private       ActivitySource              activitySource_;
  private       Mock<IObjectStorage>        mockObjectStorage_;
  private       Mock<IObjectStorageFactory> mockObjectStorageFactory_;
  private       Mock<IObjectStorage>        mockResultStorage_;
  private       Mock<IWorkerStreamHandler>  mockWorkerStreamHandler_;
  private       Mock<IObjectStorage>        mockResourceStorage_;
  private       ILoggerFactory              loggerFactory_;
  private       RequestProcessor            requestProcessor_;
  private       MongoDbRunner               runner_;
  private       MongoClient                 client_;
  private       IResultTable                resultTable_;
  private       ISessionTable               sessionTable_;
  private       ITaskTable                  taskTable_;
  private const string                      DatabaseName = "ArmoniK_TestDB";
  private const string                      SessionId    = "SessionId";
  private const string                      ParentTaskId = "ParentTaskId";
  private const string                      Task1        = "Task1Id";
  private const string                      Output1      = "Out1";
  private const string                      Task2        = "Task2Id";
  private const string                      Output2      = "Out2";
  private const string                      Dependency1  = "Dependency1";
  private const string                      Dependency2  = "Dependency2";
  private const string                      PodId        = "PodId";


  [SetUp]
  public void SetUp()
  {
    activitySource_           = new ActivitySource(nameof(RequestProcessorTest));
    mockObjectStorageFactory_ = new Mock<IObjectStorageFactory>();
    mockObjectStorage_        = new Mock<IObjectStorage>();
    mockResultStorage_        = new Mock<IObjectStorage>();
    mockResourceStorage_      = new Mock<IObjectStorage>();
    mockWorkerStreamHandler_  = new Mock<IWorkerStreamHandler>();

    loggerFactory_ = LoggerFactory.Create(builder =>
                                          {
                                            builder.AddFilter("Microsoft",
                                                              LogLevel.Warning)
                                                   .AddFilter("Microsoft",
                                                              LogLevel.Error)
                                                   .AddConsole();
                                          });

    runner_ = MongoDbRunner.Start(singleNodeReplSet: false,
                                  logger: loggerFactory_.CreateLogger<NullLogger>());
    client_ = new MongoClient(runner_.ConnectionString);

    // Minimal set of configurations to operate on a toy DB
    Dictionary<string, string> minimalConfig = new()
                                               {
                                                 {
                                                   "Components:TableStorage", "ArmoniK.Adapters.MongoDB.TableStorage"
                                                 },
                                                 {
                                                   $"{Adapters.MongoDB.Options.MongoDB.SettingSection}:{nameof(Adapters.MongoDB.Options.MongoDB.DatabaseName)}",
                                                   DatabaseName
                                                 },
                                                 {
                                                   $"{Adapters.MongoDB.Options.MongoDB.SettingSection}:{nameof(Adapters.MongoDB.Options.MongoDB.TableStorage)}:PollingDelay",
                                                   "00:00:10"
                                                 },
                                               };

    var configuration = new ConfigurationManager();
    configuration.AddInMemoryCollection(minimalConfig);

    var services = new ServiceCollection();
    services.AddMongoStorages(configuration,
                              loggerFactory_.CreateLogger<NullLogger>());
    services.AddSingleton(activitySource_);
    services.AddTransient<IMongoClient>(serviceProvider => client_);
    services.AddLogging(builder => builder.AddConsole()
                                          .AddFilter(level => level >= LogLevel.Information));

    var provider = services.BuildServiceProvider(new ServiceProviderOptions
                                                 {
                                                   ValidateOnBuild = true,
                                                 });

    resultTable_  = provider.GetRequiredService<IResultTable>();
    sessionTable_ = provider.GetRequiredService<ISessionTable>();
    taskTable_    = provider.GetRequiredService<ITaskTable>();

    mockResultStorage_.Setup(x => x.GetValuesAsync(It.IsAny<string>(),
                                                   It.IsAny<CancellationToken>()))
                      .Returns((string            key,
                                CancellationToken token) => new List<byte[]>
                                                            {
                                                              Convert.FromBase64String("aaaa"),
                                                              Convert.FromBase64String("bbbb"),
                                                              Convert.FromBase64String("cccc"),
                                                            }.ToAsyncEnumerable());
    mockObjectStorage_.Setup(x => x.GetValuesAsync(It.IsAny<string>(),
                                                   It.IsAny<CancellationToken>()))
                      .Returns((string            key,
                                CancellationToken token) => new List<byte[]>
                                                            {
                                                              Convert.FromBase64String("1111"),
                                                            }.ToAsyncEnumerable());

    mockResourceStorage_.Setup(x => x.GetValuesAsync(It.IsAny<string>(),
                                                     It.IsAny<CancellationToken>()))
                        .Throws<ObjectDataNotFoundException>();

    mockObjectStorageFactory_.Setup(x => x.CreateObjectStorage(It.IsAny<string>()))
                             .Returns((string objectName) =>
                                      {
                                        if (objectName.StartsWith("results"))
                                        {
                                          return mockResultStorage_.Object;
                                        }

                                        if (objectName.StartsWith("payloads"))
                                        {
                                          return mockObjectStorage_.Object;
                                        }

                                        if (objectName.StartsWith("resource"))
                                        {
                                          return mockResourceStorage_.Object;
                                        }

                                        return null;
                                      });

    taskTable_.CreateTasks(new[]
                           {
                             new TaskData(SessionId,
                                          Task1,
                                          PodId,
                                          new[]
                                          {
                                            ParentTaskId,
                                          },
                                          new[]
                                          {
                                            Dependency1,
                                          },
                                          new[]
                                          {
                                            Output1,
                                          },
                                          Array.Empty<string>(),
                                          TaskStatus.Submitted,
                                          "",
                                          new TaskOptions(new Dictionary<string, string>(),
                                                          TimeSpan.FromSeconds(100),
                                                          5,
                                                          1),
                                          DateTime.Now,
                                          DateTime.Now + TimeSpan.FromSeconds(1),
                                          DateTime.MinValue,
                                          DateTime.MinValue,
                                          DateTime.Now,
                                          new Output(true,
                                                     "")),
                             new TaskData(SessionId,
                                          Task2,
                                          PodId,
                                          new[]
                                          {
                                            ParentTaskId,
                                          },
                                          new[]
                                          {
                                            Dependency2,
                                          },
                                          new[]
                                          {
                                            Output2,
                                          },
                                          Array.Empty<string>(),
                                          TaskStatus.Creating,
                                          "",
                                          new TaskOptions(new Dictionary<string, string>(),
                                                          TimeSpan.FromSeconds(100),
                                                          5,
                                                          1),
                                          DateTime.Now,
                                          DateTime.MinValue,
                                          DateTime.MinValue,
                                          DateTime.MinValue,
                                          DateTime.Now,
                                          new Output(false,
                                                     "")),
                           });

    resultTable_.Create(new[]
                        {
                          new Result(SessionId,
                                     Output1,
                                     Task1,
                                     ResultStatus.Created,
                                     DateTime.Today,
                                     new[]
                                     {
                                       (byte)1,
                                     }),
                          new Result(SessionId,
                                     Output2,
                                     Task2,
                                     ResultStatus.Created,
                                     DateTime.Today,
                                     new[]
                                     {
                                       (byte)1,
                                     }),
                        })
                .Wait();

    sessionTable_.CreateSessionDataAsync(SessionId,
                                         Task1,
<<<<<<< HEAD
                                         new Api.gRPC.V1.TaskOptions
                                         {
                                           MaxDuration = Duration.FromTimeSpan(TimeSpan.FromMinutes(1)),
                                           MaxRetries  = 2,
                                           Priority    = 1,
                                         },
=======
                                         new Api.gRPC.V1.TaskOptions(),
>>>>>>> f0dae870
                                         CancellationToken.None)
                 .Wait();

    var queueStorage = new Mock<IQueueStorage>();
    var submitter = new gRPC.Services.Submitter(queueStorage.Object,
                                                mockObjectStorageFactory_.Object,
                                                loggerFactory_.CreateLogger<gRPC.Services.Submitter>(),
                                                sessionTable_,
                                                taskTable_,
                                                resultTable_,
                                                activitySource_);

    requestProcessor_ = new RequestProcessor(mockWorkerStreamHandler_.Object,
                                             mockObjectStorageFactory_.Object,
                                             loggerFactory_.CreateLogger<Common.Pollster.Pollster>(),
                                             submitter,
                                             resultTable_,
                                             activitySource_);
  }

  [TearDown]
  public virtual void TearDown()
  {
    runner_.Dispose();
    client_ = null;
  }


  private static IEnumerable ReplyTestData()
  {
    var outputReplyData = new TestCaseData(new List<ProcessReply>
                                           {
                                             new()
                                             {
                                               Output = new Api.gRPC.V1.Output
                                                        {
                                                          Ok     = new Empty(),
                                                          Status = TaskStatus.Completed,
                                                        },
                                             },
                                           },
                                           new ProcessRequest
                                           {
                                             Compute = new ProcessRequest.Types.ComputeRequest
                                                       {
                                                         InitData = new ProcessRequest.Types.ComputeRequest.Types.InitData
                                                                    {
                                                                      LastData = true,
                                                                    },
                                                       },
                                           });
    outputReplyData.SetArgDisplayNames("OutputReply");
    yield return outputReplyData;

    var resultReplyData = new TestCaseData(new List<ProcessReply>
                                           {
                                             new()
                                             {
                                               Result = new ProcessReply.Types.Result
                                                        {
                                                          Init = new InitKeyedDataStream
                                                                 {
                                                                   Key = Output1,
                                                                 },
                                                        },
                                               RequestId = "Result",
                                             },
                                             new()
                                             {
                                               Result = new ProcessReply.Types.Result
                                                        {
                                                          Data = new DataChunk
                                                                 {
                                                                   Data = ByteString.FromBase64("1111"),
                                                                 },
                                                        },
                                               RequestId = "Result",
                                             },
                                             new()
                                             {
                                               Result = new ProcessReply.Types.Result
                                                        {
                                                          Data = new DataChunk
                                                                 {
                                                                   DataComplete = true,
                                                                 },
                                                        },
                                               RequestId = "Result",
                                             },
                                             new()
                                             {
                                               Result = new ProcessReply.Types.Result
                                                        {
                                                          Init = new InitKeyedDataStream
                                                                 {
                                                                   LastResult = true,
                                                                 },
                                                        },
                                               RequestId = "Result",
                                             },
                                             new()
                                             {
                                               Output = new Api.gRPC.V1.Output
                                                        {
                                                          Ok     = new Empty(),
                                                          Status = TaskStatus.Completed,
                                                        },
                                             },
                                           },
                                           new ProcessRequest
                                           {
                                             Compute = new ProcessRequest.Types.ComputeRequest
                                                       {
                                                         InitData = new ProcessRequest.Types.ComputeRequest.Types.InitData
                                                                    {
                                                                      LastData = true,
                                                                    },
                                                       },
                                           });
    resultReplyData.SetArgDisplayNames("ResultReply");
    yield return resultReplyData;

    var largeRequestData = new TestCaseData(new List<ProcessReply>
                                            {
                                              new()
                                              {
                                                CreateLargeTask = new ProcessReply.Types.CreateLargeTaskRequest
                                                                  {
                                                                    InitRequest = new ProcessReply.Types.CreateLargeTaskRequest.Types.InitRequest
                                                                                  {
                                                                                    TaskOptions = new TaskOptions(new Dictionary<string, string>(),
                                                                                                                  TimeSpan.FromSeconds(100),
                                                                                                                  5,
                                                                                                                  -1),
                                                                                  },
                                                                  },
                                                RequestId = "CreateLargeTask",
                                              },
                                              new()
                                              {
                                                CreateLargeTask = new ProcessReply.Types.CreateLargeTaskRequest
                                                                  {
                                                                    InitTask = new InitTaskRequest
                                                                               {
                                                                                 Header = new TaskRequestHeader
                                                                                          {
                                                                                            Id = "largeTaskId",
                                                                                            ExpectedOutputKeys =
                                                                                            {
                                                                                              "lTOut",
                                                                                            },
                                                                                            DataDependencies =
                                                                                            {
                                                                                              "largeTaskDependency",
                                                                                            },
                                                                                          },
                                                                               },
                                                                  },
                                                RequestId = "CreateLargeTask",
                                              },
                                              new()
                                              {
                                                CreateLargeTask = new ProcessReply.Types.CreateLargeTaskRequest
                                                                  {
                                                                    TaskPayload = new DataChunk
                                                                                  {
                                                                                    Data = ByteString.Empty,
                                                                                  },
                                                                  },
                                                RequestId = "CreateLargeTask",
                                              },
                                              new()
                                              {
                                                CreateLargeTask = new ProcessReply.Types.CreateLargeTaskRequest
                                                                  {
                                                                    TaskPayload = new DataChunk
                                                                                  {
                                                                                    DataComplete = true,
                                                                                  },
                                                                  },
                                                RequestId = "CreateLargeTask",
                                              },
                                              new()
                                              {
                                                CreateLargeTask = new ProcessReply.Types.CreateLargeTaskRequest
                                                                  {
                                                                    InitTask = new InitTaskRequest
                                                                               {
                                                                                 LastTask = true,
                                                                               },
                                                                  },
                                                RequestId = "CreateLargeTask",
                                              },
                                              new()
                                              {
                                                Output = new Api.gRPC.V1.Output
                                                         {
                                                           Ok     = new Empty(),
                                                           Status = TaskStatus.Completed,
                                                         },
                                              },
                                            },
                                            new ProcessRequest
                                            {
                                              CreateTask = new ProcessRequest.Types.CreateTask
                                                           {
                                                             Reply = new CreateTaskReply
                                                                     {
                                                                       Successfull = new Empty(),
                                                                     },
                                                             ReplyId = "CreateLargeTask",
                                                           },
                                            });

    largeRequestData.SetArgDisplayNames("CreateLargeTaskRequest");
    yield return largeRequestData;
  }

  [TestCaseSource(nameof(ReplyTestData))]
  public async Task IntegrationProcessInternalsAsyncTest(List<ProcessReply> computeReplies,
                                                         ProcessRequest     request)
  {
    var tokenSource = new CancellationTokenSource(10000);

    var taskData = await taskTable_.ReadTaskAsync(Task1,
                                                  CancellationToken.None)
                                   .ConfigureAwait(false);

    var dataPrefetcher = new DataPrefetcher(mockObjectStorageFactory_.Object,
                                            activitySource_,
                                            loggerFactory_.CreateLogger<DataPrefetcher>());

    var requests = await dataPrefetcher.PrefetchDataAsync(taskData,
                                                          tokenSource.Token)
                                       .ConfigureAwait(false);

    Console.WriteLine("Requests:");
    foreach (var cr in requests)
    {
      Console.WriteLine(cr.ToString());
    }

    Console.WriteLine("Replies:");
    foreach (var reps in computeReplies)
    {
      Console.WriteLine(reps.ToString());
    }

    var cap = new ChannelAsyncPipe<ProcessReply, ProcessRequest>();
    mockWorkerStreamHandler_.Setup(s => s.Pipe)
                            .Returns(() =>
                                     {
                                       cap.Reverse.WriteAsync(computeReplies)
                                          .Wait(tokenSource.Token);
                                       return cap;
                                     });

    var processResult = await requestProcessor_.ProcessInternalsAsync(taskData,
                                                                      requests,
                                                                      CancellationToken.None)
                                               .ConfigureAwait(false);
    await Task.WhenAll(processResult)
              .ConfigureAwait(false);

    Assert.AreEqual(request,
                    await cap.Reverse.Reader.LastAsync(cancellationToken: tokenSource.Token)
                             .ConfigureAwait(false));
  }


  private static IEnumerable NonImplementedReplies()
  {
    var resourceRequestData = new TestCaseData(new List<ProcessReply>
                                               {
                                                 new()
                                                 {
                                                   RequestId = "ResourceDataId",
                                                   Resource = new ProcessReply.Types.DataRequest
                                                              {
                                                                Key = "ResourceKey",
                                                              },
                                                 },
                                                 new()
                                                 {
                                                   Output = new Api.gRPC.V1.Output
                                                            {
                                                              Ok     = new Empty(),
                                                              Status = TaskStatus.Completed,
                                                            },
                                                 },
                                               },
                                               new ProcessRequest
                                               {
                                                 Resource = new ProcessRequest.Types.DataReply
                                                            {
                                                              ReplyId = "ResourceDataId",
                                                              Init = new ProcessRequest.Types.DataReply.Types.Init
                                                                     {
                                                                       Key   = "ResourceKey",
                                                                       Error = "Key not found",
                                                                     },
                                                            },
                                               });
    resourceRequestData.SetArgDisplayNames("ResourceData");
    yield return resourceRequestData;

    var commonRequestData = new TestCaseData(new List<ProcessReply>
                                             {
                                               new()
                                               {
                                                 RequestId = "CommonDataId",
                                                 CommonData = new ProcessReply.Types.DataRequest
                                                              {
                                                                Key = "CommonDataKey",
                                                              },
                                               },
                                               new()
                                               {
                                                 Output = new Api.gRPC.V1.Output
                                                          {
                                                            Ok     = new Empty(),
                                                            Status = TaskStatus.Completed,
                                                          },
                                               },
                                             },
                                             new ProcessRequest
                                             {
                                               CommonData = new ProcessRequest.Types.DataReply
                                                            {
                                                              ReplyId = "CommonDataId",
                                                              Init = new ProcessRequest.Types.DataReply.Types.Init
                                                                     {
                                                                       Key   = "CommonDataKey",
                                                                       Error = "Common data are not supported yet",
                                                                     },
                                                            },
                                             });
    commonRequestData.SetArgDisplayNames("CommonData");
    yield return commonRequestData;

    var directRequestData = new TestCaseData(new List<ProcessReply>
                                             {
                                               new()
                                               {
                                                 RequestId = "DirectDataId",
                                                 DirectData = new ProcessReply.Types.DataRequest
                                                              {
                                                                Key = "DirectDataKey",
                                                              },
                                               },
                                               new()
                                               {
                                                 Output = new Api.gRPC.V1.Output
                                                          {
                                                            Ok     = new Empty(),
                                                            Status = TaskStatus.Completed,
                                                          },
                                               },
                                             },
                                             new ProcessRequest
                                             {
                                               DirectData = new ProcessRequest.Types.DataReply
                                                            {
                                                              ReplyId = "DirectDataId",
                                                              Init = new ProcessRequest.Types.DataReply.Types.Init
                                                                     {
                                                                       Key   = "DirectDataKey",
                                                                       Error = "Direct data are not supported yet",
                                                                     },
                                                            },
                                             });
    directRequestData.SetArgDisplayNames("DirectData");
    yield return directRequestData;
  }

  [TestCaseSource(nameof(NonImplementedReplies))]
  public async Task IntegrationProcessInternalsAsyncNonImplemented(List<ProcessReply> computeReplies,
                                                                   ProcessRequest     request)
  {
    var tokenSource = new CancellationTokenSource(10000);

    var taskData = await taskTable_.ReadTaskAsync(Task1,
                                                  tokenSource.Token)
                                   .ConfigureAwait(false);

    var dataPrefetcher = new DataPrefetcher(mockObjectStorageFactory_.Object,
                                            activitySource_,
                                            loggerFactory_.CreateLogger<DataPrefetcher>());

    var requests = await dataPrefetcher.PrefetchDataAsync(taskData,
                                                          tokenSource.Token)
                                       .ConfigureAwait(false);

    Console.WriteLine("Requests:");
    foreach (var cr in requests)
    {
      Console.WriteLine(cr.ToString());
    }

    Console.WriteLine("Replies:");
    foreach (var reps in computeReplies)
    {
      Console.WriteLine(reps.ToString());
    }

    var cap = new ChannelAsyncPipe<ProcessReply, ProcessRequest>();
    mockWorkerStreamHandler_.Setup(s => s.Pipe)
                            .Returns(() =>
                                     {
                                       cap.Reverse.WriteAsync(computeReplies)
                                          .Wait(tokenSource.Token);
                                       return cap;
                                     });
    await requestProcessor_.ProcessInternalsAsync(taskData,
                                                  requests,
                                                  tokenSource.Token)
                           .ConfigureAwait(false);

    Assert.AreEqual(request,
                    await cap.Reverse.Reader.LastAsync(cancellationToken: tokenSource.Token)
                             .ConfigureAwait(false));

  }

  [Test]
  public async Task IntegrationProcessInternalsAsyncThrowsOnBadStream()
  {
    var taskData = await taskTable_.ReadTaskAsync(Task1,
                                                  CancellationToken.None)
                                   .ConfigureAwait(false);

    var dataPrefetcher = new DataPrefetcher(mockObjectStorageFactory_.Object,
                                            activitySource_,
                                            loggerFactory_.CreateLogger<DataPrefetcher>());

    var requests = await dataPrefetcher.PrefetchDataAsync(taskData,
                                                          CancellationToken.None)
                                       .ConfigureAwait(false);


    mockWorkerStreamHandler_.Setup(s => s.Pipe)
                            .Throws(() => new ArmoniKException());

    Assert.ThrowsAsync<ArmoniKException>(async () =>
                                         {
                                           await requestProcessor_.ProcessInternalsAsync(taskData,
                                                                                         requests,
                                                                                         CancellationToken.None)
                                                                  .ConfigureAwait(false);
                                         });
  }

  [Test]
  public async Task IntegrationProcessInternalsAsyncThrowsOnBadStream2()
  {
    var taskData = await taskTable_.ReadTaskAsync(Task1,
                                                  CancellationToken.None)
                                   .ConfigureAwait(false);

    var dataPrefetcher = new DataPrefetcher(mockObjectStorageFactory_.Object,
                                            activitySource_,
                                            loggerFactory_.CreateLogger<DataPrefetcher>());

    var requests = await dataPrefetcher.PrefetchDataAsync(taskData,
                                                          CancellationToken.None)
                                       .ConfigureAwait(false);

    var computeReplies = new List<ProcessReply>
                         {
                           new()
                           {
                             Result = new ProcessReply.Types.Result
                                      {
                                        Data = new DataChunk(),
                                      },
                             RequestId = "Result",
                           },
                         };

    mockWorkerStreamHandler_.Setup(s => s.Pipe)
                            .Returns(() =>
                                     {
                                       var cap = new ChannelAsyncPipe<ProcessReply, ProcessRequest>();
                                       cap.Reverse.WriteAsync(computeReplies)
                                          .Wait();
                                       return cap;
                                     });

    Assert.ThrowsAsync<ArgumentOutOfRangeException>(async () =>
                                                    {
                                                      await requestProcessor_.ProcessInternalsAsync(taskData,
                                                                                                    requests,
                                                                                                    CancellationToken.None)
                                                                             .ConfigureAwait(false);
                                                    });
  }
}<|MERGE_RESOLUTION|>--- conflicted
+++ resolved
@@ -276,16 +276,12 @@
 
     sessionTable_.CreateSessionDataAsync(SessionId,
                                          Task1,
-<<<<<<< HEAD
                                          new Api.gRPC.V1.TaskOptions
                                          {
                                            MaxDuration = Duration.FromTimeSpan(TimeSpan.FromMinutes(1)),
                                            MaxRetries  = 2,
                                            Priority    = 1,
                                          },
-=======
-                                         new Api.gRPC.V1.TaskOptions(),
->>>>>>> f0dae870
                                          CancellationToken.None)
                  .Wait();
 
