// This file is part of the ArmoniK project
// 
// Copyright (C) ANEO, 2021-2022. All rights reserved.
//   W. Kirschenmann   <wkirschenmann@aneo.fr>
//   J. Gurhem         <jgurhem@aneo.fr>
//   D. Dubuc          <ddubuc@aneo.fr>
//   L. Ziane Khodja   <lzianekhodja@aneo.fr>
//   F. Lemaitre       <flemaitre@aneo.fr>
//   S. Djebbar        <sdjebbar@aneo.fr>
//   J. Fonseca        <jfonseca@aneo.fr>
//   D. Brasseur       <dbrasseur@aneo.fr>
// 
// This program is free software: you can redistribute it and/or modify
// it under the terms of the GNU Affero General Public License as published
// by the Free Software Foundation, either version 3 of the License, or
// (at your option) any later version.
// 
// This program is distributed in the hope that it will be useful,
// but WITHOUT ANY WARRANTY; without even the implied warranty of
// MERCHANTABILITY or FITNESS FOR A PARTICULAR PURPOSE.  See the
// GNU Affero General Public License for more details.
// 
// You should have received a copy of the GNU Affero General Public License
// along with this program.  If not, see <http://www.gnu.org/licenses/>.

using System;
using System.Collections.Immutable;
using System.Linq;
using System.Reflection;
using System.Security.Claims;

using ArmoniK.Core.Common.gRPC.Services;

namespace ArmoniK.Core.Common.Auth.Authorization;

public static class Permissions
{
<<<<<<< HEAD
  /// <summary>
  /// Class used to store a permission
  /// </summary>
=======
  // Ownership permission scopes
  public const string AllUsersScope = "all";
  public const string SelfScope     = "self";
  public const string Default       = "";

  // Services
  public const string General   = "General";
  public const string Submitter = "Submitter";

  // Constants
  public const char Separator = ':';

  // Base permissions
  public static readonly Permission Impersonate = new(General,
                                                      nameof(Impersonate));

  // Permissions list
  public static readonly ImmutableList<Permission> PermissionList = GetPermissionList();

  public static Permission Parse(string actionName)
    => new(actionName);

  private static ImmutableList<Permission> GetPermissionList()
  {
    var permissions = typeof(GrpcSubmitterService).GetMethods()
                                                  .SelectMany(mInfo => mInfo.GetCustomAttributes<RequiresPermissionAttribute>())
                                                  .Select(a => a.Permission!)
                                                  .ToList();
    permissions.Add(Impersonate);
    return permissions.ToImmutableList();
  }

>>>>>>> 27f0dd09
  public class Permission
  {
    public readonly Claim  Claim;
    public readonly string Name;
    public readonly string Service;
    public readonly string Target;

    /// <summary>
    /// Constructs the permission from a string with format :
    /// Service:Name
    /// or
    /// Service:Name:Target
    /// </summary>
    /// <param name="actionString">String representation of the permission</param>
    /// <exception cref="ArgumentOutOfRangeException">Thrown if the string is not of the right format</exception>
    /// <exception cref="ArgumentException">Thrown if Service or Name is null or whitespace</exception>
    public Permission(string actionString)
    {
      var parts = actionString.Split(Separator);
      if (parts.Length is < 2 or > 3)
      {
        throw new ArgumentOutOfRangeException("Wrong number of parts in action policy string " + actionString);
      }

      Service = string.IsNullOrWhiteSpace(parts[0])
                  ? throw new ArgumentException("Service of permission is null or whitespace")
                  : parts[0];
      Name = string.IsNullOrWhiteSpace(parts[1])
               ? throw new ArgumentException("Name of permission is null or whitespace")
               : parts[1];
      Target = parts.Length == 3
                 ? parts[2]
                 : Default;
      Claim = new Claim(ToBasePermission(),
                        Target);
    }

    public Permission(string service,
                      string name)
      : this(service,
             name,
             Default)
    {
    }

    public Permission(string  service,
                      string  name,
                      string? target)
    {
      Service = service;
      Name    = name;
      Target  = target ?? Default;
      Claim = new Claim(ToBasePermission(),
                        Target);
    }
    
    public override string ToString()
    {
      var action = ToBasePermission();
      if (!string.IsNullOrEmpty(Target))
      {
        action += Separator + Target;
      }

      return action;
    }

    /// <summary>
    /// Base permission string of the permission (service:name)
    /// </summary>
    /// <returns>The base permission string of this permission, no target</returns>
    public string ToBasePermission()
<<<<<<< HEAD
    {
      return Service + Separator + Name;
    }
  }

  /// <summary>
  /// Gets the list of base permissions, generated from the endpoints
  /// </summary>
  /// <returns>List of base permissions</returns>
  private static ImmutableList<Permission> GetPermissionList()
  {
    var permissions = typeof(GrpcSubmitterService).GetMethods()
                                                  .SelectMany(mInfo => mInfo.GetCustomAttributes<RequiresPermissionAttribute>())
                                                  .Select(a => a.Permission!)
                                                  .ToList();
    permissions.Add(Impersonate);
    return permissions.ToImmutableList();
=======
      => Service + Separator + Name;
>>>>>>> 27f0dd09
  }
}<|MERGE_RESOLUTION|>--- conflicted
+++ resolved
@@ -35,11 +35,6 @@
 
 public static class Permissions
 {
-<<<<<<< HEAD
-  /// <summary>
-  /// Class used to store a permission
-  /// </summary>
-=======
   // Ownership permission scopes
   public const string AllUsersScope = "all";
   public const string SelfScope     = "self";
@@ -59,9 +54,6 @@
   // Permissions list
   public static readonly ImmutableList<Permission> PermissionList = GetPermissionList();
 
-  public static Permission Parse(string actionName)
-    => new(actionName);
-
   private static ImmutableList<Permission> GetPermissionList()
   {
     var permissions = typeof(GrpcSubmitterService).GetMethods()
@@ -72,7 +64,9 @@
     return permissions.ToImmutableList();
   }
 
->>>>>>> 27f0dd09
+  /// <summary>
+  /// Class used to store a permission
+  /// </summary>
   public class Permission
   {
     public readonly Claim  Claim;
@@ -145,26 +139,6 @@
     /// </summary>
     /// <returns>The base permission string of this permission, no target</returns>
     public string ToBasePermission()
-<<<<<<< HEAD
-    {
-      return Service + Separator + Name;
-    }
-  }
-
-  /// <summary>
-  /// Gets the list of base permissions, generated from the endpoints
-  /// </summary>
-  /// <returns>List of base permissions</returns>
-  private static ImmutableList<Permission> GetPermissionList()
-  {
-    var permissions = typeof(GrpcSubmitterService).GetMethods()
-                                                  .SelectMany(mInfo => mInfo.GetCustomAttributes<RequiresPermissionAttribute>())
-                                                  .Select(a => a.Permission!)
-                                                  .ToList();
-    permissions.Add(Impersonate);
-    return permissions.ToImmutableList();
-=======
       => Service + Separator + Name;
->>>>>>> 27f0dd09
   }
 }