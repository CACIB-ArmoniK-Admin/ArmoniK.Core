// This file is part of the ArmoniK project
// 
// Copyright (C) ANEO, 2021-2024. All rights reserved.
// 
// This program is free software: you can redistribute it and/or modify
// it under the terms of the GNU Affero General Public License as published
// by the Free Software Foundation, either version 3 of the License, or
// (at your option) any later version.
// 
// This program is distributed in the hope that it will be useful,
// but WITHOUT ANY WARRANTY, without even the implied warranty of
// MERCHANTABILITY or FITNESS FOR A PARTICULAR PURPOSE.  See the
// GNU Affero General Public License for more details.
// 
// You should have received a copy of the GNU Affero General Public License
// along with this program.  If not, see <http://www.gnu.org/licenses/>.

using System;
using System.Threading;
using System.Threading.Channels;
using System.Threading.Tasks;

using ArmoniK.Api.Common.Utils;
using ArmoniK.Core.Common.Utils;
using ArmoniK.Utils;

using Microsoft.Extensions.Hosting;
using Microsoft.Extensions.Logging;

namespace ArmoniK.Core.Common.Pollster;

public class RunningTaskProcessor : BackgroundService
{
  private readonly ExceptionManager              exceptionManager_;
  private readonly ILogger<RunningTaskProcessor> logger_;
  private readonly PostProcessingTaskQueue       postProcessingTaskQueue_;
  private readonly RunningTaskQueue              runningTaskQueue_;

  public RunningTaskProcessor(RunningTaskQueue              runningTaskQueue,
                              PostProcessingTaskQueue       postProcessingTaskQueue,
                              ExceptionManager              exceptionManager,
                              ILogger<RunningTaskProcessor> logger)
  {
    runningTaskQueue_        = runningTaskQueue;
    postProcessingTaskQueue_ = postProcessingTaskQueue;
    logger_                  = logger;
    exceptionManager_        = exceptionManager;
  }

  protected override async Task ExecuteAsync(CancellationToken stoppingToken)
  {
    await using var closeWriter = new Deferrer(postProcessingTaskQueue_.CloseWriter);
    await using var closeReader = new Deferrer(runningTaskQueue_.CloseReader);

    logger_.LogDebug("Start running task processing service");
    while (!exceptionManager_.EarlyCancellationToken.IsCancellationRequested)
    {
      try
      {
        TaskHandler taskHandler;
        try
        {
          taskHandler = await runningTaskQueue_.ReadAsync(exceptionManager_.LateCancellationToken)
                                               .ConfigureAwait(false);
        }
        catch (OperationCanceledException)
        {
          break;
        }

<<<<<<< HEAD
=======
        var taskHandler = await runningTaskQueue_.ReadAsync(Timeout.InfiniteTimeSpan,
                                                            token_)
                                                 .ConfigureAwait(false);
>>>>>>> a8e8fba5
        await using var taskHandlerDispose = new Deferrer(taskHandler);

        var taskInfo = taskHandler.GetAcquiredTaskInfo();

        using var _ = logger_.BeginPropertyScope(("messageHandler", taskInfo.MessageId),
                                                 ("taskId", taskInfo.TaskId),
                                                 ("sessionId", taskInfo.SessionId));
        await taskHandler.ExecuteTask()
                         .ConfigureAwait(false);
        await postProcessingTaskQueue_.WriteAsync(taskHandler,
<<<<<<< HEAD
                                                  exceptionManager_.LateCancellationToken)
=======
                                                  Timeout.InfiniteTimeSpan,
                                                  token_)
>>>>>>> a8e8fba5
                                      .ConfigureAwait(false);

        taskHandlerDispose.Reset();
      }
      catch (ChannelClosedException)
      {
        break;
      }
      catch (Exception e)
      {
        exceptionManager_.RecordError(logger_,
                                      e,
                                      "Error while executing task");
      }
    }

    logger_.LogWarning("End of running task processor; no more tasks will be executed");
  }
}<|MERGE_RESOLUTION|>--- conflicted
+++ resolved
@@ -60,7 +60,8 @@
         TaskHandler taskHandler;
         try
         {
-          taskHandler = await runningTaskQueue_.ReadAsync(exceptionManager_.LateCancellationToken)
+          taskHandler = await runningTaskQueue_.ReadAsync(Timeout.InfiniteTimeSpan,
+                                                          exceptionManager_.LateCancellationToken)
                                                .ConfigureAwait(false);
         }
         catch (OperationCanceledException)
@@ -68,12 +69,6 @@
           break;
         }
 
-<<<<<<< HEAD
-=======
-        var taskHandler = await runningTaskQueue_.ReadAsync(Timeout.InfiniteTimeSpan,
-                                                            token_)
-                                                 .ConfigureAwait(false);
->>>>>>> a8e8fba5
         await using var taskHandlerDispose = new Deferrer(taskHandler);
 
         var taskInfo = taskHandler.GetAcquiredTaskInfo();
@@ -84,12 +79,8 @@
         await taskHandler.ExecuteTask()
                          .ConfigureAwait(false);
         await postProcessingTaskQueue_.WriteAsync(taskHandler,
-<<<<<<< HEAD
+                                                  Timeout.InfiniteTimeSpan,
                                                   exceptionManager_.LateCancellationToken)
-=======
-                                                  Timeout.InfiniteTimeSpan,
-                                                  token_)
->>>>>>> a8e8fba5
                                       .ConfigureAwait(false);
 
         taskHandlerDispose.Reset();
