// This file is part of the ArmoniK project
//
// Copyright (C) ANEO, 2021-2022. All rights reserved.
//   W. Kirschenmann   <wkirschenmann@aneo.fr>
//   J. Gurhem         <jgurhem@aneo.fr>
//   D. Dubuc          <ddubuc@aneo.fr>
//   L. Ziane Khodja   <lzianekhodja@aneo.fr>
//   F. Lemaitre       <flemaitre@aneo.fr>
//   S. Djebbar        <sdjebbar@aneo.fr>
//   J. Fonseca        <jfonseca@aneo.fr>
//
// This program is free software: you can redistribute it and/or modify
// it under the terms of the GNU Affero General Public License as published
// by the Free Software Foundation, either version 3 of the License, or
// (at your option) any later version.
//
// This program is distributed in the hope that it will be useful,
// but WITHOUT ANY WARRANTY, without even the implied warranty of
// MERCHANTABILITY or FITNESS FOR A PARTICULAR PURPOSE.  See the
// GNU Affero General Public License for more details.
//
// You should have received a copy of the GNU Affero General Public License
// along with this program.  If not, see <http://www.gnu.org/licenses/>.

using System;
using System.Collections.Generic;
using System.Diagnostics;
using System.Text;
using System.Threading;
using System.Threading.Tasks;

using ArmoniK.Api.Common.Options;
using ArmoniK.Api.Common.Utils;
using ArmoniK.Core.Common.gRPC.Services;
using ArmoniK.Core.Common.Pollster.TaskProcessingChecker;
using ArmoniK.Core.Common.Storage;
using ArmoniK.Core.Common.Stream.Worker;
using ArmoniK.Core.Common.Utils;

using Microsoft.Extensions.Diagnostics.HealthChecks;
using Microsoft.Extensions.Hosting;
using Microsoft.Extensions.Logging;

namespace ArmoniK.Core.Common.Pollster;

public class Pollster : IInitializable
{
  private readonly ActivitySource             activitySource_;
  private readonly IAgentHandler              agentHandler_;
  private readonly DataPrefetcher             dataPrefetcher_;
  private readonly IHostApplicationLifetime   lifeTime_;
  private readonly ILogger<Pollster>          logger_;
  private readonly int                        messageBatchSize_;
  private readonly IObjectStorageFactory      objectStorageFactory_;
  private readonly string                     ownerPodId_;
  private readonly Injection.Options.Pollster pollsterOptions_;
  private readonly IPullQueueStorage          pullQueueStorage_;
  private readonly IResultTable               resultTable_;
  private readonly ISessionTable              sessionTable_;
  private readonly ISubmitter                 submitter_;
  private readonly ITaskProcessingChecker     taskProcessingChecker_;
  private readonly ITaskTable                 taskTable_;
  private readonly IWorkerStreamHandler       workerStreamHandler_;
<<<<<<< HEAD
=======
  private          bool                       endLoopReached_;
  private          bool                       healthCheckFailed_;
>>>>>>> 25b46b1b
  private          HealthCheckResult?         healthCheckFailedResult_;
  public           string                     TaskProcessing;

  public Pollster(IPullQueueStorage          pullQueueStorage,
                  DataPrefetcher             dataPrefetcher,
                  ComputePlane               options,
                  Injection.Options.Pollster pollsterOptions,
                  IHostApplicationLifetime   lifeTime,
                  ActivitySource             activitySource,
                  ILogger<Pollster>          logger,
                  IObjectStorageFactory      objectStorageFactory,
                  IResultTable               resultTable,
                  ISubmitter                 submitter,
                  ISessionTable              sessionTable,
                  ITaskTable                 taskTable,
                  ITaskProcessingChecker     taskProcessingChecker,
                  IWorkerStreamHandler       workerStreamHandler,
                  IAgentHandler              agentHandler)
  {
    if (options.MessageBatchSize < 1)
    {
      throw new ArgumentOutOfRangeException(nameof(options),
                                            $"The minimum value for {nameof(ComputePlane.MessageBatchSize)} is 1.");
    }

    logger_                = logger;
    activitySource_        = activitySource;
    pullQueueStorage_      = pullQueueStorage;
    lifeTime_              = lifeTime;
    dataPrefetcher_        = dataPrefetcher;
    pollsterOptions_       = pollsterOptions;
    messageBatchSize_      = options.MessageBatchSize;
    objectStorageFactory_  = objectStorageFactory;
    resultTable_           = resultTable;
    submitter_             = submitter;
    sessionTable_          = sessionTable;
    taskTable_             = taskTable;
    taskProcessingChecker_ = taskProcessingChecker;
    workerStreamHandler_   = workerStreamHandler;
    agentHandler_          = agentHandler;
    TaskProcessing         = "";
    ownerPodId_            = LocalIPv4.GetLocalIPv4Ethernet();
    Failed                 = false;
  }

  /// <summary>
  ///   Is true when the MainLoop exited with an error
  ///   Used in Unit tests
  /// </summary>
  public bool Failed { get; private set; }

  public async Task Init(CancellationToken cancellationToken)
  {
    await pullQueueStorage_.Init(cancellationToken)
                           .ConfigureAwait(false);
    await dataPrefetcher_.Init(cancellationToken)
                         .ConfigureAwait(false);
    await workerStreamHandler_.Init(cancellationToken)
                              .ConfigureAwait(false);
    await objectStorageFactory_.Init(cancellationToken)
                               .ConfigureAwait(false);
    await resultTable_.Init(cancellationToken)
                      .ConfigureAwait(false);
    await sessionTable_.Init(cancellationToken)
                       .ConfigureAwait(false);
    await taskTable_.Init(cancellationToken)
                    .ConfigureAwait(false);
  }

  public async Task<HealthCheckResult> Check(HealthCheckTag tag)
  {
    if (healthCheckFailedResult_ is not null)
    {
      return healthCheckFailedResult_ ?? HealthCheckResult.Unhealthy("Health Check failed previously so this polling agent should be destroyed.");
    }

    if (endLoopReached_)
    {
      return HealthCheckResult.Unhealthy("End of main loop reached, no more tasks will be executed.");
    }

    var checks = new List<Task<HealthCheckResult>>
                 {
                   pullQueueStorage_.Check(tag),
                   dataPrefetcher_.Check(tag),
                   workerStreamHandler_.Check(tag),
                   objectStorageFactory_.Check(tag),
                   resultTable_.Check(tag),
                   sessionTable_.Check(tag),
                   taskTable_.Check(tag),
                 };

    var exceptions  = new List<Exception>();
    var data        = new Dictionary<string, object>();
    var description = new StringBuilder();
    var worstStatus = HealthStatus.Healthy;

    foreach (var healthCheckResult in await checks.WhenAll()
                                                  .ConfigureAwait(false))
    {
      if (healthCheckResult.Status == HealthStatus.Healthy)
      {
        continue;
      }

      if (healthCheckResult.Exception is not null)
      {
        exceptions.Add(healthCheckResult.Exception);
      }

      foreach (var (key, value) in healthCheckResult.Data)
      {
        data[key] = value;
      }

      if (healthCheckResult.Description is not null)
      {
        description.AppendLine(healthCheckResult.Description);
      }

      worstStatus = worstStatus < healthCheckResult.Status
                      ? worstStatus
                      : healthCheckResult.Status;
    }

    var result = new HealthCheckResult(worstStatus,
                                       description.ToString(),
                                       new AggregateException(exceptions),
                                       data);

    if (worstStatus == HealthStatus.Unhealthy && tag == HealthCheckTag.Liveness)
    {
      healthCheckFailedResult_ = result;
    }

    return result;
  }

  public async Task MainLoop(CancellationToken cancellationToken)
  {
    await Init(cancellationToken)
      .ConfigureAwait(false);

    var cts = new CancellationTokenSource();
    cancellationToken.Register(() =>
                               {
                                 logger_.LogError("Global cancellation has been triggered.");
                                 cts.Cancel();
                               });
    var recordedErrors = new Queue<Exception>();

    void RecordError(Exception e)
    {
      recordedErrors.Enqueue(e);
      if (pollsterOptions_.MaxErrorAllowed >= 0 && recordedErrors.Count > pollsterOptions_.MaxErrorAllowed)
      {
        logger_.LogError("Too many consecutive errors in MainLoop. Stopping processing");
        healthCheckFailedResult_ = HealthCheckResult.Unhealthy("Too many consecutive errors in MainLoop");
        cts.Cancel();
        throw new TooManyException(recordedErrors.ToArray());
      }
    }

    try
    {
      logger_.LogFunction(functionName: $"{nameof(Pollster)}.{nameof(MainLoop)}.prefetchTask.WhileLoop");
      while (!cancellationToken.IsCancellationRequested)
      {
        if (healthCheckFailedResult_ is not null)
        {
          logger_.LogWarning("Health Check failed thus no more tasks will be executed.");
          cts.Cancel();
          return;
        }

        logger_.LogTrace("Trying to fetch messages");

        logger_.LogFunction(functionName: $"{nameof(Pollster)}.{nameof(MainLoop)}.prefetchTask.WhileLoop.{nameof(pullQueueStorage_.PullMessagesAsync)}");

        try
        {
          var messages = pullQueueStorage_.PullMessagesAsync(messageBatchSize_,
                                                             cancellationToken);

          await foreach (var message in messages.WithCancellation(cancellationToken)
                                                .ConfigureAwait(false))
          {
            using var scopedLogger = logger_.BeginNamedScope("Prefetch messageHandler",
                                                             ("messageHandler", message.MessageId),
                                                             ("taskId", message.TaskId),
                                                             ("ownerPodId", ownerPodId_));
            using var activity = activitySource_.StartActivity("ProcessQueueMessage");
            activity?.SetBaggage("TaskId",
                                 message.TaskId);
            activity?.SetBaggage("messageId",
                                 message.MessageId);

            logger_.LogDebug("Start a new Task to process the messageHandler");

            try
            {
              await using var taskHandler = new TaskHandler(sessionTable_,
                                                            taskTable_,
                                                            resultTable_,
                                                            submitter_,
                                                            dataPrefetcher_,
                                                            workerStreamHandler_,
                                                            message,
                                                            taskProcessingChecker_,
                                                            ownerPodId_,
                                                            activitySource_,
                                                            agentHandler_,
                                                            logger_,
                                                            pollsterOptions_,
                                                            cts);

              var precondition = await taskHandler.AcquireTask()
                                                  .ConfigureAwait(false);

              if (precondition)
              {
                TaskProcessing = taskHandler.GetAcquiredTask();

                await taskHandler.PreProcessing()
                                 .ConfigureAwait(false);

                await taskHandler.ExecuteTask()
                                 .ConfigureAwait(false);

                logger_.LogDebug("Complete task processing");

                await taskHandler.PostProcessing()
                                 .ConfigureAwait(false);

                logger_.LogDebug("Task returned");

                // If the task was successful, we can remove a failure
                if (recordedErrors.Count > 0)
                {
                  recordedErrors.Dequeue();
                }
              }
            }
            catch (Exception e)
            {
              logger_.LogError(e,
                               "Error with messageHandler {messageId}",
                               message.MessageId);
              RecordError(e);
            }
            finally
            {
              TaskProcessing = string.Empty;
            }
          }
        }
        catch (TooManyException)
        {
          // This exception should not be caught here
          throw;
        }
        catch (Exception e)
        {
          logger_.LogError(e,
                           "Error while pulling the messages from the queue");
          RecordError(e);
        }
      }
    }
    catch (Exception e)
    {
      Failed = true;
      logger_.LogCritical(e,
                          "Error in pollster");
    }
    finally
    {
      logger_.LogWarning("End of Pollster main loop");
      endLoopReached_ = true;
    }
  }

  private class TooManyException : AggregateException
  {
    public TooManyException(Exception[] inner)
      : base(inner)
    {
    }
  }
}<|MERGE_RESOLUTION|>--- conflicted
+++ resolved
@@ -61,11 +61,7 @@
   private readonly ITaskProcessingChecker     taskProcessingChecker_;
   private readonly ITaskTable                 taskTable_;
   private readonly IWorkerStreamHandler       workerStreamHandler_;
-<<<<<<< HEAD
-=======
   private          bool                       endLoopReached_;
-  private          bool                       healthCheckFailed_;
->>>>>>> 25b46b1b
   private          HealthCheckResult?         healthCheckFailedResult_;
   public           string                     TaskProcessing;
 
