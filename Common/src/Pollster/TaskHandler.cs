--- conflicted
+++ resolved
@@ -272,15 +272,11 @@
           {
             logger_.LogDebug("Resubmitting task {task} on another pod",
                              taskData_.TaskId);
+
             await submitter_.CompleteTaskAsync(taskData_,
                                                true,
-                                               new Output
-                                               {
-                                                 Error = new Output.Types.Error
-                                                         {
-                                                           Details = $"Other pod seems to have released task while keeping {taskData_.Status} status, resubmitting task",
-                                                         },
-                                               },
+                                               new Output(false,
+                                                          $"Other pod seems to have released task while keeping {taskData_.Status} status, resubmitting task"),
                                                CancellationToken.None)
                             .ConfigureAwait(false);
             return false;
@@ -545,25 +541,19 @@
                                          cancellationTokenSource_.Token)
                                   .ConfigureAwait(false);
 
-<<<<<<< HEAD
-      logger_.LogInformation("Start processing task");
-
-      // Status update should not be cancelled
-      // Task will be marked as processing then start
-      await taskTable_.StartTask(taskData_.TaskId,
-                                 CancellationToken.None)
-=======
       logger_.LogInformation("Start executing task");
       taskData_ = taskData_ with
                   {
                     StartDate = DateTime.UtcNow,
                     PodTtl = DateTime.UtcNow,
                   };
+      // Status update should not be cancelled
+      // Task will be marked as processing then start
       await taskTable_.StartTask(taskData_,
-                                 cancellationTokenSource_.Token)
->>>>>>> ab2dbe5c
+                                 CancellationToken.None)
                       .ConfigureAwait(false);
     }
+    // this catch may have to be removed
     catch (TaskAlreadyInFinalStateException e)
     {
       messageHandler_.Status = QueueMessageStatus.Processed;
