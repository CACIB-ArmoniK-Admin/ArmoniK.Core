--- conflicted
+++ resolved
@@ -74,28 +74,18 @@
   [TearDown]
   public void TearDown()
   {
-<<<<<<< HEAD
     partition_ = null;
     client_    = null;
+    resultClient_ = null;
     channel_?.ShutdownAsync()
             .Wait();
     channel_ = null;
-=======
-    partition_    = null;
-    client_       = null;
-    resultClient_ = null;
-    channel_?.Dispose();
->>>>>>> 33bb3259
   }
 
   private Submitter.SubmitterClient? client_;
   private string?                    partition_;
-<<<<<<< HEAD
   private ChannelBase?               channel_;
-=======
-  private GrpcChannel?               channel_;
   private Results.ResultsClient?     resultClient_;
->>>>>>> 33bb3259
 
   [TestCase(2,
             ExpectedResult = 4)]
