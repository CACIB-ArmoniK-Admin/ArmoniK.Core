<Project Sdk="Microsoft.NET.Sdk.Web">

  <PropertyGroup>
    <TargetFramework>net6.0</TargetFramework>
    <Company>ANEO</Company>
    <Copyright>Copyright (C) ANEO, 2021-2021</Copyright>
    <PackageLicenseExpression>AGPL-3.0-or-later</PackageLicenseExpression>
    <PackageRequireLicenseAcceptance>True</PackageRequireLicenseAcceptance>
    <UserSecretsId>bae4929f-1da4-4013-b881-48774cfb53bc</UserSecretsId>
    <DockerDefaultTargetOS>Linux</DockerDefaultTargetOS>
    <DockerfileContext>..\..\..\..</DockerfileContext>
    <DockerComposeProjectPath>..\..\..\..\docker-compose.dcproj</DockerComposeProjectPath>
    <Nullable>enable</Nullable>
  </PropertyGroup>

  <PropertyGroup Condition=" '$(Configuration)' == 'Debug' ">
    <DebugType>embedded</DebugType>
    <IncludeSymbols>true</IncludeSymbols>
    <SymbolPackageFormat>snupkg</SymbolPackageFormat>
    <DefineConstants>DEBUG;TRACE</DefineConstants>
  </PropertyGroup>

  <PropertyGroup Condition="'$(Configuration)'=='Release'">
    <Optimize>true</Optimize>
  </PropertyGroup>

  <ItemGroup>
<<<<<<< HEAD
    <PackageReference Include="ArmoniK.Api.Worker" Version="3.11.0-edge.125.73fb19b" />
=======
    <PackageReference Include="ArmoniK.Api.Worker" Version="3.11.0-edge.137.a8df539" />
>>>>>>> d03d0a3e
    <PackageReference Include="Microsoft.VisualStudio.Azure.Containers.Tools.Targets" Version="1.18.1" />
  </ItemGroup>

  <ItemGroup>
    <AssemblyAttribute Include="System.Diagnostics.CodeAnalysis.ExcludeFromCodeCoverageAttribute" />
  </ItemGroup>
</Project><|MERGE_RESOLUTION|>--- conflicted
+++ resolved
@@ -25,11 +25,7 @@
   </PropertyGroup>
 
   <ItemGroup>
-<<<<<<< HEAD
-    <PackageReference Include="ArmoniK.Api.Worker" Version="3.11.0-edge.125.73fb19b" />
-=======
     <PackageReference Include="ArmoniK.Api.Worker" Version="3.11.0-edge.137.a8df539" />
->>>>>>> d03d0a3e
     <PackageReference Include="Microsoft.VisualStudio.Azure.Containers.Tools.Targets" Version="1.18.1" />
   </ItemGroup>
 
