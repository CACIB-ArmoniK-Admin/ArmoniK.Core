// This file is part of the ArmoniK project
// 
// Copyright (C) ANEO, 2021-2025. All rights reserved.
// 
// This program is free software: you can redistribute it and/or modify
// it under the terms of the GNU Affero General Public License as published
// by the Free Software Foundation, either version 3 of the License, or
// (at your option) any later version.
// 
// This program is distributed in the hope that it will be useful,
// but WITHOUT ANY WARRANTY, without even the implied warranty of
// MERCHANTABILITY or FITNESS FOR A PARTICULAR PURPOSE.  See the
// GNU Affero General Public License for more details.
// 
// You should have received a copy of the GNU Affero General Public License
// along with this program.  If not, see <http://www.gnu.org/licenses/>.

using System;
using System.Collections.Generic;
using System.Linq;
using System.Runtime.CompilerServices;
using System.Threading;
using System.Threading.Tasks;

using Amazon.SQS;
using Amazon.SQS.Model;

using ArmoniK.Core.Base;
using ArmoniK.Core.Base.DataStructures;

using Microsoft.Extensions.Diagnostics.HealthChecks;
using Microsoft.Extensions.Logging;

namespace ArmoniK.Core.Adapters.SQS;

internal class PullQueueStorage : IPullQueueStorage
{
  private readonly AmazonSQSClient client_;

  // ReSharper disable once NotAccessedField.Local
  private readonly ILogger<PullQueueStorage> logger_;

  private readonly SQS      options_;
  private readonly string[] queueUrls_;
  private          bool     isInitialized_;

  public PullQueueStorage(AmazonSQSClient           client,
                          SQS                       options,
                          ILogger<PullQueueStorage> logger)
  {
    options_ = options;
    client_  = client;
    logger_  = logger;
    queueUrls_ = new string[int.Max(options.MaxPriority,
                                    1)];
    logger_.LogDebug("Created SQS PullQueueStorage with options {@SqsOptions}",
                     options_);
  }

  public async IAsyncEnumerable<IQueueMessageHandler> PullMessagesAsync(string                                     partitionId,
                                                                        int                                        nbMessages,
                                                                        [EnumeratorCancellation] CancellationToken cancellationToken)
  {
    if (!isInitialized_)
    {
      throw new InvalidOperationException($"{nameof(PullQueueStorage)} should be initialized before calling this method.");
    }

    for (var i = 0; i < queueUrls_.Length; i++)
    {
      logger_.LogDebug("Initialize queue #{SqsPriority} with options {@SqsOptions}",
                       i,
                       options_);
      var queueName = client_.GetQueueName(options_,
                                           i + 1,
                                           partitionId);
      queueUrls_[i] = await client_.GetOrCreateQueueUrlAsync(queueName,
                                                             options_.Tags,
                                                             cancellationToken)
                                   .ConfigureAwait(false);
    }

    foreach (var queueUrl in queueUrls_.Reverse())
    {
      logger_.LogDebug("Try pulling {NbMessages} from {QueueUrl} with options {@SqsOptions}",
                       nbMessages,
                       queueUrl,
                       options_);

      var messages = await client_.ReceiveMessageAsync(new ReceiveMessageRequest
                                                       {
                                                         QueueUrl            = queueUrl,
                                                         MaxNumberOfMessages = nbMessages,
                                                         VisibilityTimeout   = options_.AckDeadlinePeriod,
                                                         WaitTimeSeconds     = options_.WaitTimeSeconds,
                                                       },
                                                       cancellationToken)
                                  .ConfigureAwait(false);

      if (messages?.Messages?.Count is null or 0)
      {
        continue;
      }

      foreach (var message in messages.Messages)
      {
        cancellationToken.ThrowIfCancellationRequested();
        yield return new QueueMessageHandler(message,
                                             client_,
                                             queueUrl,
                                             options_.AckDeadlinePeriod,
                                             options_.WaitTimeSeconds);
      }

      yield break;
    }
  }

  public Task<HealthCheckResult> Check(HealthCheckTag tag)
    => Task.FromResult(isInitialized_
                         ? HealthCheckResult.Healthy()
                         : HealthCheckResult.Unhealthy("Plugin is not yet initialized."));

  public Task Init(CancellationToken cancellationToken)
  {
    if (!isInitialized_)
    {
<<<<<<< HEAD
=======
      for (var i = 0; i < queueUrls_.Length; i++)
      {
        logger_.LogDebug("Initialize queue #{SqsPriority} with options {@SqsOptions}",
                         i,
                         options_);
        var queueName = client_.GetQueueName(options_,
                                             i + 1,
                                             options_.PartitionId);
        queueUrls_[i] = await client_.GetOrCreateQueueUrlAsync(queueName,
                                                               options_.Tags,
                                                               options_.Attributes,
                                                               cancellationToken)
                                     .ConfigureAwait(false);
      }

>>>>>>> 4cfa2b1b
      isInitialized_ = true;
    }

    return Task.CompletedTask;
  }

  public int MaxPriority
    => int.Max(options_.MaxPriority,
               1);
}<|MERGE_RESOLUTION|>--- conflicted
+++ resolved
@@ -76,6 +76,7 @@
                                            partitionId);
       queueUrls_[i] = await client_.GetOrCreateQueueUrlAsync(queueName,
                                                              options_.Tags,
+                                                             options_.Attributes,
                                                              cancellationToken)
                                    .ConfigureAwait(false);
     }
@@ -125,24 +126,6 @@
   {
     if (!isInitialized_)
     {
-<<<<<<< HEAD
-=======
-      for (var i = 0; i < queueUrls_.Length; i++)
-      {
-        logger_.LogDebug("Initialize queue #{SqsPriority} with options {@SqsOptions}",
-                         i,
-                         options_);
-        var queueName = client_.GetQueueName(options_,
-                                             i + 1,
-                                             options_.PartitionId);
-        queueUrls_[i] = await client_.GetOrCreateQueueUrlAsync(queueName,
-                                                               options_.Tags,
-                                                               options_.Attributes,
-                                                               cancellationToken)
-                                     .ConfigureAwait(false);
-      }
-
->>>>>>> 4cfa2b1b
       isInitialized_ = true;
     }
 
