// This file is part of the ArmoniK project
// 
// Copyright (C) ANEO, 2021-2025. All rights reserved.
// 
// This program is free software: you can redistribute it and/or modify
// it under the terms of the GNU Affero General Public License as published
// by the Free Software Foundation, either version 3 of the License, or
// (at your option) any later version.
// 
// This program is distributed in the hope that it will be useful,
// but WITHOUT ANY WARRANTY, without even the implied warranty of
// MERCHANTABILITY or FITNESS FOR A PARTICULAR PURPOSE.  See the
// GNU Affero General Public License for more details.
// 
// You should have received a copy of the GNU Affero General Public License
// along with this program.  If not, see <http://www.gnu.org/licenses/>.

using System.Collections.Generic;
using System.Threading;
using System.Threading.Tasks;

using Amazon.SQS;
using Amazon.SQS.Model;

namespace ArmoniK.Core.Adapters.SQS;

internal static class AmazonSqsClientExt
{
  public static async Task<string> GetOrCreateQueueUrlAsync(this AmazonSQSClient       client,
                                                            string                     queueName,
                                                            Dictionary<string, string> tags,
                                                            CancellationToken          cancellationToken)
  {
    try
    {
      return (await client.GetQueueUrlAsync(queueName,
                                            cancellationToken)
                          .ConfigureAwait(false)).QueueUrl;
    }
    catch (QueueDoesNotExistException)
    {
      return (await client.CreateQueueAsync(new CreateQueueRequest
                                            {
                                              QueueName = queueName,
                                              Tags      = tags,
                                            },
                                            cancellationToken)
                          .ConfigureAwait(false)).QueueUrl;
    }
  }

  public static string GetQueueName(this AmazonSQSClient client,
                                    SQS                  options,
<<<<<<< HEAD
                                    string              partition)
  {
    _ = client;

    return string.IsNullOrEmpty(options.Prefix)
             ? partition
             : $"{options.Prefix}-{partition}";
=======
                                    int                  priority,
                                    string?              partition = null)
  {
    _ = client;

    if (string.IsNullOrEmpty(partition))
    {
      partition = options.PartitionId;
    }

    return (options.Prefix, options.MaxPriority) switch
           {
             (null or "", < 1) => partition,
             (null or "", _)   => $"{partition}-{priority}",
             (var prefix, < 1) => $"{prefix}-{partition}",
             var (prefix, _)   => $"{prefix}-{partition}-{priority}",
           };
>>>>>>> 517aef0a
  }
}<|MERGE_RESOLUTION|>--- conflicted
+++ resolved
@@ -51,24 +51,10 @@
 
   public static string GetQueueName(this AmazonSQSClient client,
                                     SQS                  options,
-<<<<<<< HEAD
-                                    string              partition)
+                                    int                  priority,
+                                    string               partition)
   {
     _ = client;
-
-    return string.IsNullOrEmpty(options.Prefix)
-             ? partition
-             : $"{options.Prefix}-{partition}";
-=======
-                                    int                  priority,
-                                    string?              partition = null)
-  {
-    _ = client;
-
-    if (string.IsNullOrEmpty(partition))
-    {
-      partition = options.PartitionId;
-    }
 
     return (options.Prefix, options.MaxPriority) switch
            {
@@ -77,6 +63,5 @@
              (var prefix, < 1) => $"{prefix}-{partition}",
              var (prefix, _)   => $"{prefix}-{partition}-{priority}",
            };
->>>>>>> 517aef0a
   }
 }