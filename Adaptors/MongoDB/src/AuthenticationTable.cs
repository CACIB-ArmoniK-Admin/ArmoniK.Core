--- conflicted
+++ resolved
@@ -31,16 +31,14 @@
 using System.Threading;
 using System.Threading.Tasks;
 
-<<<<<<< HEAD
-using JetBrains.Annotations;
-=======
 using ArmoniK.Core.Adapters.MongoDB.Common;
 using ArmoniK.Core.Adapters.MongoDB.Table.DataModel.Auth;
 using ArmoniK.Core.Common;
 using ArmoniK.Core.Common.Auth.Authentication;
 
 using Microsoft.Extensions.Logging;
->>>>>>> 27f0dd09
+
+using JetBrains.Annotations;
 
 using MongoDB.Bson.Serialization;
 using MongoDB.Driver;
@@ -121,7 +119,61 @@
     return Task.CompletedTask;
   }
 
-<<<<<<< HEAD
+  public async Task<UserAuthenticationResult?> GetIdentityFromCertificateAsync(string            cn,
+                                                                               string            fingerprint,
+                                                                               CancellationToken cancellationToken = default)
+  {
+    using var activity       = activitySource_.StartActivity($"{nameof(GetIdentityFromCertificateAsync)}");
+    var       authCollection = authCollectionProvider_.Get();
+    var       sessionHandle  = sessionProvider_.Get();
+    return await GetIdentityFromPipelineAsync(sessionHandle,
+                                              authCollection,
+                                              GetAuthToIdentityPipeline(),
+                                              auth => auth.CN == cn && (auth.Fingerprint == fingerprint || auth.Fingerprint == null),
+                                              cancellationToken)
+             .ConfigureAwait(false);
+  }
+
+  /// <inheritdoc />
+  public async Task<UserAuthenticationResult?> GetIdentityFromUserAsync(string?           id,
+                                                                        string?           username,
+                                                                        CancellationToken cancellationToken = default)
+  {
+    using var                        activity       = activitySource_.StartActivity($"{nameof(GetIdentityFromUserAsync)}");
+    var                              userCollection = userCollectionProvider_.Get();
+    var                              sessionHandle  = sessionProvider_.Get();
+    Expression<Func<UserData, bool>> expression;
+    // Id matching has priority
+    if (id != null)
+    {
+      expression = data => data.UserId == id;
+    }
+    else if (username != null)
+    {
+      expression = data => data.Username == username;
+    }
+    else
+    {
+      return null;
+    }
+
+    return await GetIdentityFromPipelineAsync(sessionHandle,
+                                              userCollection,
+                                              GetUserToIdentityPipeline(),
+                                              expression,
+                                              cancellationToken)
+             .ConfigureAwait(false);
+  }
+
+
+  public void AddCertificates(IEnumerable<AuthData> certificates)
+  {
+    var authCollection = authCollectionProvider_.Get();
+    var sessionHandle  = sessionProvider_.Get();
+    authCollection.InsertMany(sessionHandle,
+                              certificates);
+  }
+
   /// <summary>
   /// Gets the user from the given collection by first matching the entry with the matchingFunction and then executing the given pipeline
   /// </summary>
@@ -136,11 +188,11 @@
                                                                                                          IMongoCollection<TCollectionDataType> collection,
                                                                                                          PipelineDefinition<TCollectionDataType,
                                                                                                            UserAuthenticationResult> pipeline,
-                                                                                                         Expression<Func<TCollectionDataType, bool>> matchingFunction,
+                                                                                                         Expression<Func<TCollectionDataType, bool>> matchingFunctions,
                                                                                                          CancellationToken cancellationToken = default)
   {
     var pipe =
-      new PrependedStagePipelineDefinition<TCollectionDataType, TCollectionDataType, UserAuthenticationResult>(PipelineStageDefinitionBuilder.Match(matchingFunction),
+      new PrependedStagePipelineDefinition<TCollectionDataType, TCollectionDataType, UserAuthenticationResult>(PipelineStageDefinitionBuilder.Match(matchingFunctions),
                                                                                                                pipeline);
 
     return await collection.AggregateAsync(sessionHandle,
@@ -152,107 +204,11 @@
                            .ConfigureAwait(false);
   }
 
-  /// <inheritdoc />
-=======
->>>>>>> 27f0dd09
-  public async Task<UserAuthenticationResult?> GetIdentityFromCertificateAsync(string            cn,
-                                                                               string            fingerprint,
-                                                                               CancellationToken cancellationToken = default)
-  {
-    using var activity       = activitySource_.StartActivity($"{nameof(GetIdentityFromCertificateAsync)}");
-    var       authCollection = authCollectionProvider_.Get();
-    var       sessionHandle  = sessionProvider_.Get();
-    return await GetIdentityFromPipelineAsync(sessionHandle,
-                                              authCollection,
-                                              GetAuthToIdentityPipeline(),
-                                              auth => auth.CN == cn && (auth.Fingerprint == fingerprint || auth.Fingerprint == null),
-                                              cancellationToken)
-             .ConfigureAwait(false);
-  }
-
-  /// <inheritdoc />
-  public async Task<UserAuthenticationResult?> GetIdentityFromUserAsync(string?           id,
-                                                                        string?           username,
-                                                                        CancellationToken cancellationToken = default)
-  {
-    using var                        activity       = activitySource_.StartActivity($"{nameof(GetIdentityFromUserAsync)}");
-    var                              userCollection = userCollectionProvider_.Get();
-    var                              sessionHandle  = sessionProvider_.Get();
-    Expression<Func<UserData, bool>> expression;
-    // Id matching has priority
-    if (id != null)
-    {
-      expression = data => data.UserId == id;
-    }
-    else if (username != null)
-    {
-      expression = data => data.Username == username;
-    }
-    else
-    {
-      return null;
-    }
-
-    return await GetIdentityFromPipelineAsync(sessionHandle,
-                                              userCollection,
-                                              GetUserToIdentityPipeline(),
-                                              expression,
-                                              cancellationToken)
-             .ConfigureAwait(false);
-  }
-
-<<<<<<< HEAD
+
   /// <summary>
   /// Gets or generates the pipeline which uses the matched user information to get their roles and permissions
   /// </summary>
   /// <returns>The user to identity pipeline</returns>
-=======
-  public void AddRoles(IEnumerable<RoleData> roles)
-  {
-    var roleCollection = roleCollectionProvider_.Get();
-    var sessionHandle  = sessionProvider_.Get();
-    roleCollection.InsertMany(sessionHandle,
-                              roles);
-  }
-
-  public void AddUsers(IEnumerable<UserData> users)
-  {
-    var userCollection = userCollectionProvider_.Get();
-    var sessionHandle  = sessionProvider_.Get();
-    userCollection.InsertMany(sessionHandle,
-                              users);
-  }
-
-  public void AddCertificates(IEnumerable<AuthData> certificates)
-  {
-    var authCollection = authCollectionProvider_.Get();
-    var sessionHandle  = sessionProvider_.Get();
-    authCollection.InsertMany(sessionHandle,
-                              certificates);
-  }
-
-  private static async Task<UserAuthenticationResult?> GetIdentityFromPipelineAsync<TCollectionDataType>(IClientSessionHandle                  sessionHandle,
-                                                                                                         IMongoCollection<TCollectionDataType> collection,
-                                                                                                         PipelineDefinition<TCollectionDataType,
-                                                                                                           UserAuthenticationResult> pipeline,
-                                                                                                         Expression<Func<TCollectionDataType, bool>> matchingFunctions,
-                                                                                                         CancellationToken cancellationToken = default)
-  {
-    var pipe =
-      new PrependedStagePipelineDefinition<TCollectionDataType, TCollectionDataType, UserAuthenticationResult>(PipelineStageDefinitionBuilder.Match(matchingFunctions),
-                                                                                                               pipeline);
-
-    return await collection.AggregateAsync(sessionHandle,
-                                           pipe,
-                                           new AggregateOptions(),
-                                           cancellationToken)
-                           .ContinueWith(task => task.Result.FirstOrDefault(),
-                                         cancellationToken)
-                           .ConfigureAwait(false);
-  }
-
-
->>>>>>> 27f0dd09
   private PipelineDefinition<UserData, UserAuthenticationResult> GetUserToIdentityPipeline()
   {
     if (userToIdentityPipeline_ != null)
@@ -361,34 +317,4 @@
     authToIdentityPipeline_ = new PipelineStagePipelineDefinition<AuthData, UserAuthenticationResult>(pipeline);
     return authToIdentityPipeline_;
   }
-<<<<<<< HEAD
-
-  /// <inheritdoc />
-  public void AddRoles(IEnumerable<RoleData> roles)
-  {
-    var roleCollection = roleCollectionProvider_.Get();
-    var sessionHandle  = sessionProvider_.Get();
-    roleCollection.InsertMany(sessionHandle,
-                              roles);
-  }
-
-  /// <inheritdoc />
-  public void AddUsers(IEnumerable<UserData> users)
-  {
-    var userCollection = userCollectionProvider_.Get();
-    var sessionHandle  = sessionProvider_.Get();
-    userCollection.InsertMany(sessionHandle,
-                              users);
-  }
-
-  /// <inheritdoc />
-  public void AddCertificates(IEnumerable<AuthData> certificates)
-  {
-    var authCollection = authCollectionProvider_.Get();
-    var sessionHandle  = sessionProvider_.Get();
-    authCollection.InsertMany(sessionHandle,
-                              certificates);
-  }
-=======
->>>>>>> 27f0dd09
 }