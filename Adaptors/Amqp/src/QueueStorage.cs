--- conflicted
+++ resolved
@@ -96,25 +96,15 @@
     nbLinks_ = (MaxPriority + MaxInternalQueuePriority - 1) / MaxInternalQueuePriority;
 
     senders_ = Enumerable.Range(0,
-<<<<<<< HEAD
-                                nbLinks)
-                         .Select(i => new AsyncLazy<ISenderLink>(() => new SenderLink(sessionProvider.Get().Session,
-=======
                                 nbLinks_)
                          .Select(i => new AsyncLazy<ISenderLink>(() => new SenderLink(sessionProvider.Get(),
->>>>>>> d510e0b6
                                                                                       $"SenderLink{i}",
                                                                                       $"q{i}")))
                          .ToArray();
 
     receivers_ = Enumerable.Range(0,
-<<<<<<< HEAD
-                                  nbLinks)
-                           .Select(i => new AsyncLazy<IReceiverLink>(() => new ReceiverLink(sessionProvider.Get().Session,
-=======
                                   nbLinks_)
                            .Select(i => new AsyncLazy<IReceiverLink>(() => new ReceiverLink(sessionProvider.Get(),
->>>>>>> d510e0b6
                                                                                             $"ReceiverLink{i}",
                                                                                             $"q{i}")))
                            .ToArray();
