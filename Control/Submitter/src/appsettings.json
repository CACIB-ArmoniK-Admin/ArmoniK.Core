{
  "Logging": {
    "LogLevel": {
      "Default": "Information",
      "Grpc": "Information",
      "Microsoft": "Warning",
      "Microsoft.Hosting.Lifetime": "Information"
    }
  },
  "AllowedHosts": "*",
  "Serilog": {
    "Properties": {
      "Application": "ArmoniK.Control.Submitter"
    }
  },
  "Components": {
    "AuthenticationStorage": "ArmoniK.Adapters.MongoDB.AuthenticationTable",
    "TableStorage": "ArmoniK.Adapters.MongoDB.TableStorage",
    "QueueStorage": "ArmoniK.Adapters.MongoDB.LockedQueueStorage",
    "ObjectStorage": "ArmoniK.Adapters.MongoDB.ObjectStorage"
  },
  "MongoDB": {
    "Host": "database",
    "Port": "27017",
    "DatabaseName": "database",
    "DataRetention": "10.00:00:00",
    "TableStorage": {
      "PollingDelay": "00:00:10",
      "DispatchAcquisitionPeriod": "00:00:10",
      "DispatchTimeToLive": "00:00:20"
    },
    "ObjectStorage": {
      "ChunkSize": "100000"
    },
    "QueueStorage": {
      "LockRefreshPeriodicity": "00:20:00",
      "PollPeriodicity": "00:00:50",
      "LockRefreshExtension": "00:50:00"
    }
  },
<<<<<<< HEAD
  "Amqp": {
    "MaxRetries": "10"
  }
=======
  "Authenticator": {
    "CNHeader": "X-Certificate-Client-CN",
    "FingerprintHeader": "X-Certificate-Client-Fingerprint",
    "ImpersonationUsernameHeader": "X-Impersonate-Username",
    "ImpersonationIdHeader" : "X-Impersonate-Id",
    "RequireAuthentication": false,
    "RequireAuthorization": false
  } 
>>>>>>> cbf1fea9
}<|MERGE_RESOLUTION|>--- conflicted
+++ resolved
@@ -38,11 +38,9 @@
       "LockRefreshExtension": "00:50:00"
     }
   },
-<<<<<<< HEAD
   "Amqp": {
     "MaxRetries": "10"
   }
-=======
   "Authenticator": {
     "CNHeader": "X-Certificate-Client-CN",
     "FingerprintHeader": "X-Certificate-Client-Fingerprint",
@@ -51,5 +49,4 @@
     "RequireAuthentication": false,
     "RequireAuthorization": false
   } 
->>>>>>> cbf1fea9
 }