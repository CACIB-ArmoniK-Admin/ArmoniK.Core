--- conflicted
+++ resolved
@@ -118,14 +118,10 @@
                          //readiness uses grpc to ensure corresponding features are ok.
                          endpoints.MapGrpcService<GrpcHealthCheckService>();
 
-<<<<<<< HEAD
                          endpoints.MapGrpcService<Services.Submitter>();
-=======
-                         endpoints.MapGrpcService<ClientService>();
 
                          if (app.Environment.IsDevelopment())
                            endpoints.MapGrpcReflectionService();
->>>>>>> a70cb618
                        });
       app.Run();
 
