--- conflicted
+++ resolved
@@ -387,11 +387,7 @@
             -e HtcMock__DataSize=1 \
             -e HtcMock__MemorySize=1 \
             -e HtcMock__SubTasksLevels=4 \
-<<<<<<< HEAD
-            -e Grpc__Endpoint=http://armonik.control.submitter:1080 \
-=======
-            -e GrpcClient__Endpoint=http://armonik.control.submitter:80 \
->>>>>>> 3cd24846
+            -e GrpcClient__Endpoint=http://armonik.control.submitter:1080 \
             dockerhubaneo/armonik_core_htcmock_test_client:$VERSION
           ls -la docker-compose/logs/*.json
 
